/*
Licensed to the Apache Software Foundation (ASF) under one
or more contributor license agreements.  See the NOTICE file
distributed with this work for additional information
regarding copyright ownership.  The ASF licenses this file
to you under the Apache License, Version 2.0 (the
"License"); you may not use this file except in compliance
with the License.  You may obtain a copy of the License at

  http://www.apache.org/licenses/LICENSE-2.0

Unless required by applicable law or agreed to in writing,
software distributed under the License is distributed on an
"AS IS" BASIS, WITHOUT WARRANTIES OR CONDITIONS OF ANY
KIND, either express or implied.  See the License for the
specific language governing permissions and limitations
under the License.
*/

use crate::error::{GitError, is_retryable};
use crate::github::client::Comparison;
use crate::utils::repo::{RepoInfo, TagInfo, TagType, get_repo_info_from_url, http_to_ssh_repo};
use crate::{async_retry, handle_api_response, handle_futures_unordered};
use futures::stream::FuturesUnordered;
use futures::{FutureExt, StreamExt, future::try_join};
use octocrab::models::repos::Ref;
use octocrab::params::repos::Reference;
use serde::Deserialize;
use std::collections::{HashMap, HashSet};
use std::error::Error;
use std::hash::Hash;
use std::process::Command;
use temp_dir::TempDir;

use indexmap::IndexSet;
use serde_json::json;
use std::fmt::{Display, Write as _};

use crate::github::client::GithubClient;

/// The root level response from github
#[derive(Deserialize)]
pub struct RepoResponse {
    pub data: RepoData,
}
/// Struct to deserialize the repository data into
#[derive(Deserialize)]
pub struct RepoData {
    pub repository: Repository,
}
/// An actual repository containing its parent if it has one
#[derive(Deserialize)]
pub struct Repository {
    pub parent: Option<ParentRepo>,
    pub refs: Refs,
}
/// A parent repository
#[derive(Deserialize)]
pub struct ParentRepo {
    pub url: String,
}
/// The refs in a repository
#[derive(Deserialize)]
pub struct Refs {
    pub nodes: Vec<TagNode>,
    #[serde(rename = "pageInfo")]
    pub page_info: PageInfo,
}
/// Information about pagination needed for queries
#[derive(Deserialize)]
pub struct PageInfo {
    #[serde(rename = "hasNextPage")]
    pub has_next_page: bool,
    #[serde(rename = "endCursor")]
    pub end_cursor: Option<String>,
}
/// The actual tag node
#[derive(Deserialize, Debug)]
pub struct TagNode {
    pub name: String,
    pub target: TagTarget,
}
/// Information about the tag, particularly it's type (annotated or lightweight)
#[derive(Deserialize, Debug)]
pub struct TagTarget {
    #[serde(rename = "__typename")]
    pub typename: String,
    pub oid: String,
    pub target: Option<Box<TagTarget>>,
}

impl GithubClient {
    /// This can be used to fetch tags in a more api-call efficient way than using the rest api.
    /// It does mean we have to manually query the graphql endpoint and manually parse the json
    /// output, rather than having it done for us by octocrab.
    /// We can't actually get all the information required for an annotated tag, but we can use it
    /// to distinguish between lightweight and annotated tags. If we don't get any annotated tags,
    /// we can skip the fairly slow git clone and push process
    ///
    /// `IndexSet` is an implementation of an orderered Set.
    pub async fn get_tags<T: AsRef<str>>(
        &self,
        url: T,
    ) -> Result<(IndexSet<TagInfo>, HashSet<String>), GitError> {
        let info = get_repo_info_from_url(&url)?;
        let (owner, repo) = (info.owner, info.repo_name);

        let mut all_tags: IndexSet<TagInfo> = IndexSet::new();
        let mut has_next_page = true;
        let mut after: Option<String> = None;
        let per_page = 100;

        let mut parent_urls: HashSet<String> = HashSet::new();

        let octocrab = self.octocrab.clone();
        let query = r#"
        query($owner: String!, $repo: String!, $first: Int!, $after: String) {
            repository(owner: $owner, name: $repo) {
                parent {
                    url
                }
                refs(refPrefix: "refs/tags/", first: $first, after: $after) {
                    nodes {
                        name
                        target {
                            __typename
                            oid
                            ... on Tag {
                                target {
                                    __typename
                                    oid
                                }
                            }
                        }
                    }
                    pageInfo {
                        hasNextPage
                        endCursor
                    }
                }
            }
        }
        "#;
        let url_owned = url.as_ref().to_string();
        while has_next_page {
            // Acquire a lock on the semaphore
            let permit = self.semaphore.clone().acquire_owned().await?;

            let payload = json!({
                "query": query,
                "variables": {
                    "owner": owner,
                    "repo": repo,
                    "first": per_page,
                    "after": after,
                }
            });
            let res: RepoResponse = async_retry!(
                ms = 100,
                timeout = 5000,
                retries = 3,
                error_predicate = |e: &octocrab::Error| is_retryable(e),
                body = { octocrab.graphql(&payload).await },
            )?;

            // Drop the lock on the semaphore so other network activities can potentially run
            drop(permit);

            let repo = res.data.repository;

            let parent_url = repo.parent.as_ref().map(|p| p.url.clone());

            for tag in repo.refs.nodes {
                let tag_type = match tag.target.typename.as_str() {
                    "Tag" => TagType::Annotated,
                    "Commit" => TagType::Lightweight,
                    other => return Err(GitError::Other(format!("Unknown tag type '{other}'"))),
                };
                let sha = tag.target.oid;
<<<<<<< HEAD
=======

>>>>>>> 481723b4
                let commit_sha = tag.target.target.map(|inner| inner.oid);

                if let Some(url) = parent_url.as_ref()
                    && !parent_urls.contains(&url_owned)
                {
                    parent_urls.insert(url.to_owned());
                }

                all_tags.insert(TagInfo {
                    name: tag.name,
                    tag_type,
                    sha,
                    url: url_owned.clone(),
                    commit_sha,
                });
            }
            has_next_page = repo.refs.page_info.has_next_page;
            after = repo.refs.page_info.end_cursor;
        }

        Ok((all_tags, parent_urls))
    }
    pub async fn compare_tags<T: AsRef<str> + Display + Copy>(
        &self,
        url: T,
        parent: &RepoInfo,
    ) -> Result<Comparison, GitError> {
        let ((fork_tags, mut fork_parents), (parent_tags, upstream_parents)) =
            try_join(self.get_tags(url), self.get_tags(&parent.url)).await?;
        if self.is_tty {
            println!(
                "Fork tags: {}\nParent tags: {}",
                fork_tags.len(),
                parent_tags.len()
            );
        }

        let mut missing_annotated: IndexSet<TagInfo> = IndexSet::new();
        let mut missing_in_fork: IndexSet<TagInfo> = IndexSet::new();

        for tag in parent_tags.difference(&fork_tags) {
            if tag.tag_type == TagType::Annotated {
                missing_annotated.insert(tag.clone());
            }
            missing_in_fork.insert(tag.clone());
        }

        let missing = missing_in_fork.len();

        if missing > 0 {
            let mut slack_message = String::with_capacity(256);
            if missing == 1 {
                let _ = writeln!(
                    slack_message,
                    ":information_source: Missing 1 tag in {url}:"
                );
            } else {
                let _ = writeln!(
                    slack_message,
                    ":information_source: Missing {missing} tags in {url}:"
                );
            }

            let total_annotated = missing_annotated.len();
            let max_tags_display = std::cmp::min(10, total_annotated);
            if total_annotated > max_tags_display {
                writeln!(
                    slack_message,
                    "The following annotated tags are missing, as well as {} others",
                    total_annotated - max_tags_display
                )
                .unwrap();
            } else if total_annotated > 0 {
                slack_message.push_str("The following annotated tags are missing:\n");
            }

            for tag in &missing_annotated[0..max_tags_display] {
                let _ = writeln!(slack_message, ">• `{}`", tag.name);
            }
        } else if self.is_tty {
            println!("Tags are up to date for {url}");
        }
        fork_parents.extend(upstream_parents);

        let compare = Comparison {
            missing_in_fork,
            parent_urls: fork_parents,
        };
        Ok(compare)
    }
    /// Get a diff of tags between a single forked repository and its parent repository.
    pub async fn diff_tags(&self, url: &str) -> Result<Comparison, GitError> {
        let parent = self.get_parent_repo(url).await?;
        let comparison = self.compare_tags(url, &parent).await?;

        Ok(comparison)
    }
    /// Get a diff of all configured repositories tags, compared against their parent.
    pub async fn diff_all_tags(&self, repositories: Vec<String>) -> Result<(), GitError> {
        let repositories: Vec<Result<RepoInfo, _>> =
            repositories.iter().map(get_repo_info_from_url).collect();

        let mut diffs: HashMap<String, Comparison> = HashMap::new();

        let mut errors: Vec<(String, GitError)> = Vec::new();
        handle_futures_unordered!(
            repositories.into_iter().flatten().map(|repo|{
                let url = repo.url.clone();
                let owner = repo.owner.clone();
                let repo_name = repo.repo_name.clone();
                if self.is_tty {
                    println!("   Processing {owner}/{repo_name}");
                }
                (owner, repo_name, url )
            }),
            |owner, repo, url| self.diff_tags(&url).map(|result| (owner, repo, result)),
            (owner, repo, result) {
                match result {
                    Ok(r) => {
                        diffs.insert(repo.to_string(), r);
                        if self.is_tty {
                            println!("✅ Successfully diffed tags for {owner}/{repo}");
                        } else {
                            println!("{owner}/{repo}");
                        }
                    },
                    Err(e) => {
                        eprintln!("❌ Failed to diff tags for {owner}/{repo}: {e}");
                        errors.push((format!("{owner}/{repo}"), e));
                    }
                }
            }
        );

        if !errors.is_empty() {
            return Err(GitError::MultipleErrors(errors));
        }
        Ok(())
    }

    /// Sync many tags asynchronously. We can use the github api to sync lightweight tags, but to
    /// sync annotated tags we need to use git. Unfortunately there's no way around that.
    pub async fn sync_tags<T: AsRef<str> + Display + Copy>(
        &self,
        url: T,
        parent_url: Option<T>,
        process_annotated: bool,
    ) -> Result<(), GitError> {
        let info = get_repo_info_from_url(url)?;

        let parent = if let Some(u) = parent_url {
            let info = get_repo_info_from_url(u)?;
            RepoInfo {
                repo_name: info.repo_name,
                owner: info.owner,
                url: u.to_string(),
                main_branch: info.main_branch,
            }
        } else {
            self.get_parent_repo(url).await?
        };
        let (owner, repo) = (info.owner, info.repo_name);
        let all_tags = self.compare_tags(url, &parent).await?;

        let parent_urls = all_tags.parent_urls;

        let missing = all_tags.missing_in_fork;
        let num_tags_missing = missing.len();

        if missing.is_empty() {
            if self.is_tty {
                println!("No missing tags in {url}");
            }
            return Ok(());
        }

        let mut errors: Vec<(String, GitError)> = Vec::with_capacity(missing.len());

        // Split `missing` into two different `IndexSet`, based on their type of tag
        let (lightweight, annotated): (IndexSet<TagInfo>, IndexSet<TagInfo>) = missing
            .into_iter()
            .partition(|t| t.tag_type == TagType::Lightweight);
        let lightweight_fut = async {
            handle_futures_unordered!(
                lightweight.iter().map(|tag| {
                    let owner = owner.clone();
                    let repo = repo.clone();
                    let name = tag.name.clone();
                    (repo, name, owner, tag)
                }),
                |repo, name, owner, tag| self.sync_lightweight_tag(&owner, &repo.clone(), tag).map(|result|(repo, name, result)),
                (repo, name, result) {
                    match result {
                        Ok(()) => {
                            if self.is_tty {
                                println!("Successfully synced tag '{name}' in '{repo}'");
                            }
                        },
                        Err(e) => {
                            eprintln!("Failed to sync '{name}' for '{repo}': {e}");
                            errors.push((name, e));
                        }
                    }
                }
            );
            Ok::<(), GitError>(())
        };
        // Run both of these at the same time. Annotated tags are much slower to sync than
        // ligthweight tags since we need to clone, fetch from upstream, then push.
        if process_annotated {
            let ssh_url = http_to_ssh_repo(url)?;
            let (annotated, lightweight) = tokio::join!(
                self.sync_annotated_tags(&annotated, &ssh_url, parent_urls),
                lightweight_fut,
            );
            let tag_results = [("annotated", annotated), ("lightweight", lightweight)];

            for (tag_type, result) in tag_results {
                if let Err(e) = result {
                    eprintln!("Failed to sync {tag_type} tags for {owner}/{repo}: {e}");
                    errors.push((tag_type.to_string(), e));
                }
            }
        // If we're only processing lightweight tags, skip all of the above
        } else {
            let result = lightweight_fut.await;
            if let Err(e) = result {
                self.append_slack_error(format!(
                    "Failed to sync lightweight tags for {owner}/{repo}: {e}"
                ))
                .await;
                return Err(GitError::SyncFailure {
                    ref_type: String::from("lightweight tags"),
                    repository: format!("{owner}/{repo}"),
                });
            }
        }
        if !errors.is_empty() {
            self.append_slack_error(format!(
                "Encountered {} errors while trying to sync tags for {owner}/{repo}. Some tags may have already synced.",
                errors.len()
            ))
            .await;
            return Err(GitError::MultipleErrors(errors));
        }
        let mut message =
            format!(":white_check_mark: Synced {num_tags_missing} tags for {owner}/{repo}\n");
        if process_annotated && !annotated.is_empty() && errors.is_empty() {
            let num_annotated = annotated.len();
            if num_annotated == 1 {
                let _ = writeln!(message, "Of which {num_annotated} is an annotated tag:");
            } else {
                let _ = writeln!(message, "Of which {num_annotated} are annotated tags:",);
            }
            for (i, tag) in annotated.iter().enumerate() {
                if i >= 10 {
                    let _ = writeln!(message, "\t and {} others", num_annotated - i);
                    break;
                }
                let _ = write!(message, "\t• `{}`", tag.name);
            }
        }
        if !lightweight.is_empty() && errors.is_empty() {
            let num_lightweight = lightweight.len();
            if annotated.is_empty() {
                let _ = writeln!(message, "Of which {num_lightweight} are lightweight tags:");
            } else if annotated.len() == 1 {
                let _ = writeln!(message, "\nAnd {num_lightweight} is a lightweight tag:");
            } else {
                let _ = writeln!(message, "\nAnd {num_lightweight} are lightweight tags:");
            }
            for (i, tag) in lightweight.iter().enumerate() {
                if i >= 10 {
                    let _ = writeln!(message, "\t and {} others", num_lightweight - i);
                    break;
                }
                let _ = write!(message, "\t• `{}`", tag.name);
            }
        }

        self.append_slack_message(message).await;
        Ok(())
    }
    /// Sync tags for all configured repositories
    pub async fn sync_all_tags<T: AsRef<str> + ToString + Display + Eq + Hash>(
        &self,
        process_annotated: bool,
        repositories: &[T],
        fork_workaround: HashMap<T, T>,
    ) -> Result<(), GitError> {
        let mut futures = FuturesUnordered::new();
        for url in repositories {
            let parent_url = fork_workaround.get(url);
            futures.push(async move {
                let result = self.sync_tags(url, parent_url, process_annotated).await;
                (url, result)
            });
        }
        let mut errors: Vec<(String, GitError)> = Vec::new();
        while let Some((repo, result)) = futures.next().await {
            match result {
                Ok(()) => {
                    if self.is_tty {
                        println!("✅ Successfully synced tags for {repo}");
                    }
                }
                Err(e) => {
                    self.append_slack_error(format!("❌ Failed to sync tags for {repo}: {e}"))
                        .await;
                    eprintln!("❌ Failed to sync tags for {repo}");
                    errors.push((repo.to_string(), e));
                }
            }
        }
        if !errors.is_empty() {
            return Err(GitError::MultipleErrors(errors));
        }

        Ok(())
    }
    /// Sync lightweight tags from the parent repo to the forked repo. This can be trivially done
    /// using the github api, so we don't need to call out to
    pub async fn sync_lightweight_tag(
        &self,
        owner: impl AsRef<str> + Display,
        repo: impl AsRef<str> + Display,
        tag: &TagInfo,
    ) -> Result<(), GitError> {
        let body = json!({
            "ref": format!("refs/tags/{}", tag.name),
            "sha": tag.sha,
        });
        let octocrab = self.octocrab.clone();

        let response: Result<serde_json::Value, octocrab::Error> = async_retry!(
            ms = 100,
            timeout = 5000,
            retries = 3,
            error_predicate = |e: &octocrab::Error| is_retryable(e),
            body = {
                let _lock = self.semaphore.clone().acquire_owned().await;
                octocrab
                    .post::<serde_json::Value, _>(
                        format!("/repos/{owner}/{repo}/git/refs"),
                        Some(&body),
                    )
                    .await
            },
        );

        handle_api_response!(
            response,
            format!("Unable to sync tag {} in {owner}/{repo}", tag.name),
            |_| {
                if self.is_tty {
                    println!(
                        "Successfully synced lightweight tag '{}' {owner}/{repo}",
                        tag.name
                    );
                }
                Ok::<(), GitError>(())
            },
        )?;
        Ok(())
    }

    /// Sync all new annotated tags from a forked repo with its parent.
    /// Doing this *requires* using git (or some re-implementation of git). Syncing annotated tags
    /// through the github api with all of its fields, including signing, is currently not
    /// possible.
    ///
    /// We use `tokio::task::spawn_blocking` to make sure we don't make any other async functions
    /// hang. `Command::new` can end up blocking other threads.
    pub async fn sync_annotated_tags(
        &self,
        tags: &IndexSet<TagInfo>,
        ssh_url: impl AsRef<str> + ToString,
        parent_urls: HashSet<String>,
    ) -> Result<(), GitError> {
        if tags.is_empty() {
            return Ok(());
        }
        let lock = self.semaphore.clone().acquire_owned().await?;
        let tags = tags.clone();
        let tag_len = tags.len();
        let ssh_url = ssh_url.to_string();
        let output_url = ssh_url.to_string();
        let result = tokio::task::spawn_blocking(move || {
            let _lock = lock;
            let parent_urls: Vec<String> = parent_urls.into_iter().collect();

            // Use a temp directory for the git repository so it's cleaned up automatically
            let tmp_dir = TempDir::new()
                .map_err(|e| GitError::Other(format!("Failed to create temp dir: {e}")))?;
            let tmp = tmp_dir.path();
            let tmp_str = tmp
                .to_str()
                .ok_or_else(|| GitError::Other("Temp dir not valid UTF-8".to_string()))?;

            // Clone with the bare minimum information to reduce the amount we download
            Command::new("git")
                .args([
                    "clone",
                    "--bare",
                    "--filter=blob:none",
                    "--depth=1",
                    &ssh_url,
                    tmp_str,
                ])
                .status()?;

            for (i, upstream_url) in parent_urls.iter().enumerate() {
                // Add any other parent urls as remotes, in case the fork has multiple parents
                Command::new("git")
                    .args([
                        "-C",
                        tmp_str,
                        "remote",
                        "add",
                        &format!("upstream{i}"),
                        upstream_url,
                    ])
                    .status()?;
            }
            for (i, upstream_url) in parent_urls.iter().enumerate() {
                let url = format!("upstream{i}");
                let output = Command::new("git")
                    .args(["-C", tmp_str, "remote", "get-url", &url])
                    .output()?;
                if output.status.success() {
                    Command::new("git")
                        .args(["-C", tmp_str, "remote", "set-url", &url, upstream_url])
                        .status()?;
                } else {
                    Command::new("git")
                        .args(["-C", tmp_str, "remote", "add", &url, upstream_url])
                        .status()?;
                }
            }
            let mut branches_to_add_update:Vec<String> = Vec::new();
            for tag in &tags {
                let fetch_status = Command::new("git")
                    .args([
                        "-C",
                        tmp_str,
                        "fetch",
                        &tag.url,
                        &format!("refs/tags/{}:refs/tags/{}", tag.name, tag.name),
                    ])
                    .status()?;
                if !fetch_status.success() {
                    return Err(GitError::NoSuchTag(
                        tag.name.to_string(),
                    ));
                }
                if let Some(sha) = tag.commit_sha.as_ref() {
                    let output = Command::new("git")
                        .args([
                            "-C",
                            tmp_str,
                            "-r",
                            "contains",
                            sha,
                        ])
                        .output()?;
                    if !output.status.success() {
                        eprintln!("Commit {sha} does not exist in any configured remote.");
                        return Err(GitError::NoSuchReference(sha.to_string()));
                    }
                    let branch_output = String::from_utf8_lossy(&output.stdout);
                    if !branch_output.contains("origin") {
                        for line in branch_output.lines() {
                            branches_to_add_update.push(line.trim().to_string());
                        }
                    }
                }
            }
            let mut slack_error = String::new();
            if !branches_to_add_update.is_empty() {
                slack_error = String::from("You are likely missing some commits for the new annotated tags.\nThe following branches may need to be added or updated:\n");
                for branch in branches_to_add_update {
                    // using write/writeln prevents allocating a new string every time we add to it, as compared to format!() 
                    let _ = writeln!(slack_error, "\t• {branch}");
                }
                eprint!("{slack_error}");
            }

            // Only push the newly added annotated tags
            let mut push_args = vec!["-C", tmp_str, "push", "origin"];
            push_args.extend(tags.iter().map(|tag| tag.name.as_str()));

            let status = Command::new("git").args(&push_args).status()?;
            if !status.success() {
                              return Err(GitError::GitPushError(ssh_url.to_string()
                ));
            }
            if slack_error.is_empty() {
                Ok(None)
            } else {
                Ok(Some(slack_error))
            }
        })
        .await?;
        match result {
            Ok(Some(err)) => {
                self.append_slack_error(err).await;
            }
            Ok(None) => {
                if self.is_tty {
                    println!("Successfully synced {tag_len} annotated tags in {output_url}");
                }
            }
            Err(e) => {
                self.append_slack_error(format!(
                    ":x: Failed to sync annotated tags in {output_url}: {e}"
                ))
                .await;
                return Err(GitError::Other(format!(
                    "Failed to sync annotated tags in {output_url}: {e}"
                )));
            }
        }
        Ok(())
    }

    /// Create a tag for a specific repository
    pub async fn create_tag(
        &self,
        url: impl AsRef<str> + Copy,
        tag: impl AsRef<str> + ToString + Display,
        branch: impl AsRef<str> + Display,
    ) -> Result<(), GitError> {
        let info = get_repo_info_from_url(url)?;
        let sha = self.get_branch_sha(url, branch).await?;
        let (owner, repo) = (info.owner, info.repo_name);
        let octocrab = self.octocrab.clone();
        let res: Result<Ref, octocrab::Error> = async_retry!(
            ms = 100,
            timeout = 5000,
            retries = 3,
            error_predicate = |e: &octocrab::Error| is_retryable(e),
            body = {
                let _permit = self.semaphore.clone().acquire_owned().await;
                octocrab
                    .repos(&owner, &repo)
                    .create_ref(&Reference::Tag(tag.to_string()), sha.clone())
                    .await
            },
        );

        match res {
            Ok(_) => {
                let tag = tag.to_string();
                let repo = repo.to_string();

                let message =
                    format!(":white_check_mark: Successfully created tag '{tag}' for {repo}");

                self.append_slack_message(message).await;
                if self.is_tty {
                    println!("Successfully created tag '{tag}' for {repo}");
                }
                Ok(())
            }
            Err(e) => {
                let a = e.source().unwrap();
                self.append_slack_error(format!(":x: Failed to create '{tag}' for {repo}: {a}"))
                    .await;
                Err(GitError::GithubApiError(e))
            }
        }
    }

    /// Create the tag for all configured repositories
    pub async fn create_all_tags<
        T: AsRef<str> + ToString + Display + Copy,
        U: AsRef<str> + ToString + Display + Copy,
        V: AsRef<str> + ToString + Display,
    >(
        &self,
        tag: T,
        branch: U,
        repositories: &[V],
    ) -> Result<(), GitError> {
        let mut futures = FuturesUnordered::new();
        for repo in repositories {
            futures.push(async move {
                let result = self.create_tag(&repo, tag, branch).await;
                (repo, result)
            });
        }

        let mut errors: Vec<(String, GitError)> = Vec::new();

        while let Some((repo, result)) = futures.next().await {
            match result {
                Ok(()) => {}
                Err(e) => {
                    eprintln!("Failed to create tag '{tag}' for '{repo}': {e}");
                    errors.push((repo.to_string(), e));
                }
            }
        }
        if !errors.is_empty() {
            return Err(GitError::MultipleErrors(errors));
        }
        Ok(())
    }

    /// Delete the specified tag for a repository. Deleting a tag does not necessarily return a
    /// json response, so we handle this one differently
    pub async fn delete_tag<
        T: AsRef<str> + ToString + Display,
        U: AsRef<str> + ToString + Display,
    >(
        &self,
        url: T,
        tag: U,
    ) -> Result<(), GitError> {
        let info = get_repo_info_from_url(url)?;
        let (owner, repo) = (info.owner, info.repo_name);

        // Acquire a lock on the semaphore
        let permit = self.semaphore.clone().acquire_owned().await?;
        // TODO: Wrap in async_retry! macro
        let response = self
            .octocrab
            .clone()
            ._delete(
                format!("/repos/{owner}/{repo}/git/refs/tags/{tag}"),
                None::<&()>,
            )
            .await;
        drop(permit);

        match response {
            Ok(resp) => {
                if resp.status().is_success() {
                    if self.is_tty {
                        println!("Successfully deleted tag '{tag}' for {repo}");
                    }
                    self.append_slack_message(format!("Tag '{tag}' has been deleted from {repo}"))
                        .await;
                    Ok(())
                } else {
                    let status_code = resp.status().as_u16();

                    match status_code {
                        422 => {
                            if self.is_tty {
                                println!(
                                    "Tag '{tag}' does not exist in {repo}. Nothing to delete."
                                );
                            }
                            Ok(())
                        }
                        _ => Err(GitError::Other(format!(
                            "Cannot delete {tag}: {}",
                            resp.status()
                        ))),
                    }
                }
            }
            Err(e) => Err(GitError::Other(format!("Cannot delete {tag}: {e}"))),
        }
    }

    /// Delete the specified tag for all configured repositories
    pub async fn delete_all_tags<
        T: AsRef<str> + ToString + Display + Copy,
        U: AsRef<str> + ToString + Display,
    >(
        &self,
        tag: T,
        repositories: &[U],
    ) -> Result<(), GitError> {
        let mut futures = FuturesUnordered::new();
        for repo in repositories {
            futures.push(async move {
                let result = self.delete_tag(repo, tag).await;
                (repo, result)
            });
        }
        let mut errors: Vec<(String, GitError)> = Vec::new();
        while let Some((repo, result)) = futures.next().await {
            match result {
                Ok(()) => {}
                Err(e) => {
                    eprintln!("Failed to delete tag '{tag}' for {repo}: {e}");
                    errors.push((repo.to_string(), e));
                }
            }
        }
        if !errors.is_empty() {
            return Err(GitError::MultipleErrors(errors));
        }
        Ok(())
    }
}<|MERGE_RESOLUTION|>--- conflicted
+++ resolved
@@ -177,10 +177,7 @@
                     other => return Err(GitError::Other(format!("Unknown tag type '{other}'"))),
                 };
                 let sha = tag.target.oid;
-<<<<<<< HEAD
-=======
-
->>>>>>> 481723b4
+
                 let commit_sha = tag.target.target.map(|inner| inner.oid);
 
                 if let Some(url) = parent_url.as_ref()
