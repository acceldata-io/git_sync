# git_sync

**git_sync** is a tool designed to simplify and automate management of Git repositories on Github. 

---

## Features

- Sync changes between a fork and its parent repository.
- Sync tags from upstream to your forked repository.
- Create/delete branches.
- Change text in a branch
- Create/delete tags.
- Create releases with automatically generated release notes.
- Create and automatically merge pull requests, where possible.
- Run various checks for a repository.
- Backup a repository, including backing up to AWS.
- Send notifications to Slack, if Slack support is enabled (default feature).
- Run all of the above for all configured repositories.

---

## Installation

### Prerequisites

- [Rust](https://www.rust-lang.org/tools/install). You will need at least Rust 1.86 installed. This has been tested with Rust 1.88 and 1.90.
- Either [clang](https://clang.llvm.org/) or [gcc](https://gcc.gnu.org/) installed to compile the code since several dependencies require a C compiler to build. Using [musl](https://musl.libc.org/) and [gcc](https://gcc.gnu.org/) to build a static binary is covered in a [later section](#building-with-musl-for-a-completely-static-binary).

### Runtime dependency

- [Git](https://git-scm.com/) installed and available in your PATH. You must have read and write access to repositories for certain commands to work, such as syncing annotated tags and making backups. Most operations use the Github REST API or GraphQL API.

### Build from Source

```bash
$ git clone https://github.com/acceldata-io/git_sync.git
$ cd git_sync
$ cargo build --release
```

The compiled binary can be found at `target/release/git_sync`.

Make sure to build with `--release`; this will drastically speed up the binary. Link time optimization is automatically enabled for all release builds which will mean the final binary takes a while to build (about 2-3 minutes), but it does drastically improve performance when deserializing JSON, particularly for larger repositories.

#### Build with optional features
There are a few optional features that can be enabled or disabled at build time. These features can be found under the "[features]" header in Cargo.toml. The default features are "aws" and "slack", which respectively add support for backing up to S3, and sending messages over slack.

You can disable default features by adding `--no-default-features` to the cargo build command; you can enable specific features by adding `--features feature1,feature2` etc to the build command. If you want all optional features enabled, you can also add `--all-features` to the cargo build command. Adding all features will increase the number of libraries that are pulled in and also increase build time slightly.

If optional features are disabled at build time, they will not be available at runtime.

#### Setting up the build environment with [Nix](https://github.com/NixOS/nix) (Optional)
In this repository there is a file, `flake.nix`, which can be used to automatically set up an environment with all of the prerequisites installed. You must already have nix [installed](https://nix.dev/install-nix) on your machine, and then enable an 'experimental' feature to enable nix flakes. This can be done by running:
```bash
$ mkdir -p ~/.config/nix/
$ echo "experimental-features = nix-command flakes" >> ~/.config/nix/nix.conf

```
Then, from the root of the repository, run `nix develop` and all required tools will be downloaded. If you running this on Linux, this will also setup cross-compilation for musl to build a completely static binary. 
#### Build a static Linux compatible binary

##### Prerequisites
- The `x86_64-unknown-linux-musl` target, which can be installed by running `rustup target add x86_64-unknown-linux-musl`
- A compiler for `x86_64-unknown-linux-musl`. 
  - On MacOS, this can be installed through homebrew: `brew install filosottile/musl-cross/musl-cross` 
  - On Linux, if the toolchain isn't available in your package manager, you can download `x86_64-linux-musl-cross.tgz` from [musl.cc](https://musl.cc/) (unofficial) or build your own using [musl-cross-make](https://github.com/richfelker/musl-cross-make/)

#### Building with Musl for a completely static binary
With both the rust and the musl c toolchain installed, you can run `cargo build --release --target x86_64-unknown-linux-musl`. This will produce a completely static binary with no external dependencies. 

This can be verified by running ldd on the binary:
```bash
$ ldd git_sync
        statically linked
```
When building this statically using the above toolchain, you will find the binary at `target/x86_64-unknown-linux-musl/release/git_sync`. This binary can only be run on Linux.

#### Security and CVE notes
There are two things that can be done to ensure there are no known CVEs in the resulting binary:

1. Use `cargo-audit` to check for known vulnerabilities in the rust dependencies. This can be installed by running `cargo install cargo-audit` and then run by executing `cargo audit` in the root of the git_sync repository.
2. Use [cargo-auditable](https://github.com/rust-secure-code/cargo-auditable) to ensure that information about all of the dependencies is included in the binary. This can be installed by running `cargo install cargo-auditable` and then any time you would run `cargo build --release`, run instead `cargo auditable build --release`. This will ensure that information about all of the dependencies is included in the binary; this information can be used to detect CVEs by tools such as
    - [cargo-audit](https://crates.io/crates/cargo-audit)
    - [trivy](https://github.com/aquasecurity/trivy)
    - [grype](https://github.com/anchore/grype)
    - [osv-scanner](https://github.com/google/osv-scanner/)

Using `cargo auditable build --release` is the recommended way of building this application.

To check for CVEs in the source code locally with Trivy, you can run the following command at the root of the source code:
```bash
trivy fs --scanners vuln,secret,misconfig,license --license-full --skip-dirs target/doc,target/debug,target/release/build,target/release/build/deps .
```

This command will also scan to make sure that there aren't any issues with licenses, or secrets being stored in the source code.

You can scan the binary with Trivy if it's in a docker image:
```bash
$ docker build -t audit-git-sync -f - . <<EOF
FROM scratch
COPY target/release/git_sync .
EOF
$ trivy image --scanners vuln audit-git-sync
trivy image --scanners vuln audit-git-sync
2025-09-17T12:35:31-04:00       INFO    [vuln] Vulnerability scanning is enabled
2025-09-17T12:35:31-04:00       INFO    Number of language-specific files       num=1
2025-09-17T12:35:31-04:00       INFO    [rustbinary] Detecting vulnerabilities...

Report Summary

┌──────────┬────────────┬─────────────────┐
│  Target  │    Type    │ Vulnerabilities │
├──────────┼────────────┼─────────────────┤
│ git_sync │ rustbinary │        0        │
└──────────┴────────────┴─────────────────┘
Legend:
- '-': Not scanned
- '0': Clean (no security findings detected)
```

The above example was taken (and modified slightly) from Trivy [release notes for v0.31.0](https://github.com/aquasecurity/trivy/discussions/2716)

You can also check the Github repo for CVEs by running `trivy repo --branch main https://github.com/acceldata-io/git_sync`.

To use `cargo-audit`, simply run `cargo audit` in the root of the source code tree. If instead you want to check the binary if it's been compiled with `cargo-auditable`, you can run: 
```bash
cargo-audit bin target/release/git_sync
```

This will tell you how many CVEs effect the dependencies the binary is actually using, rather than everything listed in Cargo.toml.
### Configuration
Run `git_sync config` to create an initial configuration in `$XDG_CONFIG_HOME`, or pass `--file path/to/file` to create it elsewhere. If you do set a custom configuration path, you will need to specify the path with `-f` or `--file` for every command you run. This file, by default, is called 'git-manage.toml'. The generated configuration file has comments in it to aid you in setting everything up.

The important things to add to this configuration file are as follows:

- Your Github api token
- Your repositories in their correct category (public, private, fork, or a custom group). Forks should be anything that has a parent repository
- Your slack webhook url, if you have enabled Slack integration
- Optionally, a list of licenses in their spdx id format that you wish to blacklist.

Example of a valid repo section in the configuration file:
```toml
[repo]
# These should be repositories that have a defined upstream project
fork = ["https://github.com/my-org/repo", "https://github.com/my-org/some-other-repo"]
# This can be any public repository you have read/write access to
public = []
# These are repositories that are private to you or your organization
private = ["https://github.com/my-org/my-secret-repo"]
# Now an arbitrary group called "my-group" that contains two repositories
my-group = ["https://github.com/my-org/repo1", "https://github.com/my-org/repo2"]
some-other-group = []
group3 = []
```

Using these groupings, you can create groups of similar repositories that you can manage together. This can be for a specific repository or several repositories that have a similar structure.
If you use `--repository-type all` to run some command against every single repository configured in your configuration file, repositories will only be processed once, even if they are listed in multiple groups.

Certain commands require that you have git installed and available in your PATH.
That includes the following:
1. `git_sync backup`
2. `git_sync tag sync --with-annotated`

You can set the number of parallel jobs to run at a time by specifying the --jobs flag. By default, this is set to the total number of CPU threads the machine has, but it can be manually set to any positive integer between 1 and 64. If this is unspecified, and it can't be determined automatically, it will default to 4.

If you have a forked repository on Github that does not have a configured parent repository, you can put it into the fork_with_workaround map, where "forked repo" = "actual upstream repo". Ex: `fork_with_workaround = {"https://github.com/my-org/livy" = "https://github.com/apache/incubator-livy"}`. This will require that you have write access to your forked repository, and git set up correctly on your machine. 

### Tests

There are a few tests for some of the helper functions, and they can be executed by running `cargo test` in the source tree.

### Making changes

Before trying to commit any changes, ensure that you run `cargo fmt` to make sure that there are no formatting inconsistencies. There is API reference [hosted on Github](https://jeffreysmith.github.io/git_sync/git_sync/) should you need to lookup information about any of the functions, types, macros, or enums.

## Usage examples

By default, git_sync uses the `fork` group from the git-manage.toml file for the `--repository-type` flag. You can also specify `private`, `public`, `all`, or `custom`. Using a custom group requires specifying the name of the repository group you added to `git-manage.toml`. These repositories are only used when you specify `--all` as a target for some command; if you specify a specific repository with --repository, that repository will be used regardless of any group it may be in.

When using a `custom` group, you must also specify the `--group <group_name>` flag to indicate which custom group you want to use.

Be careful with `--repository-type all` as it will apply to every single repository within your configuration file, including custom groups. This is useful for querying information about all of your repositories, but can cause issues if you try to create a release for 

### Syncing a fork with its parent

If you want to sync all branches for a given repository, you can use the `--recursive` option. Note that this will take a lot longer because it needs to fetch all branches from the upstream parent as well as the fork branch to get the branches in both; any branches that are present in both where the parent has newer commits will be synced. When used with `--all`, this also requires the `--force` flag to ensure that you really mean to do that.

If you do not specify the `--recursive` option, only the primary branch of the upstream repository will be synced. This is usually 'main' or 'master'.

The `--recursive` option is important when tags in your parent repositories don't only point to the main branch. In that case, you'll either want to use `--recursive` to sync all out of date branches, or use `--branch` to target a specific branch to sync. This option isn't actually recursively going over anything, but I wanted to keep the nomenclature similar to the `rm` command since that's what many people will be familiar with.

Make sure you only run this for repositories that are actually forks of another repository and that Github detects as having an upstream project. It will not work otherwise.

```bash
$ git_sync repo sync --repository https://github.com/my-org/my-forked-repo # Sync a specific repository
$ git_sync repo sync --all --slack # Sync all configured repositories and send a slack notification
$ git_sync --repository-type custom --group my-group repo sync --all --slack # Sync all repositories in the "my-group" custom group

$ git_sync repo sync --all --recursive --force --slack # Go through all branches and sync those that aren't up to date.
$ git_sync repo sync -r https://github.com/my-org/my-forked-repo --branch my_branch_to_update 
```

If you want to sync a repository that does not have a parent configured in Github, you must place it in the `fork_with_workaround` group in the configuration file. Once you have done that, you can add the global `--with-fork-workaround` flag to sync all of the common branches between the two repositories. NOTE: this only support merges that can be fast forwarded. If it cannot, you will need to sync that branch manually.

### Syncing tags
Before syncing tags, you should sync your fork with its parent repository to ensure that all references that a new tag may point to exist in your fork. At the very least, sync with the repository's main branch, which is the default for `repo sync`. Some repositories' tags point to a specific commit branch, and if you add a tag that does that without having the commits already, the tag may not sync correctly.


The `--with-annotated` flag will ensure that annotated tags are synced. To do this, git must be installed and available in your PATH, and you must have read and write access to the repository you are syncing. This is because you cannot sync annotated tags correctly with the Github API alone. Since it requires additional setup, it is not enabled by default. When it does clone the repository, it will pull in the least amount of references possible to minimize the amount of data being transferred, which helps speed the process up. No cleanup is required since it uses a temporary directory that is automatically deleted at the end of the process. This also alleviates any permissions issues that could occur since the git repository will be stored in a folder the user will be able to read.

```bash
$ git_sync tag sync -r https://github.com/my-org/my-forked-repo --slack
$ git_sync tag sync --all --with-annotated -j4 # With a maximum of 4 parallel jobs
```

Like when syncing a fork, you can use `--with-fork-workaround` to enable syncing tags for repositories that do not have a parent repository configured in Github. 

**Note**: 
  Syncing tags can still fail to work the way you expect if an upstream tag exists that points to a commit that is not present in your fork. This situation could occur if your repository is missing some commits or if it's missing branches that the tags point to.
### Backing up a repository

Creating a backup of a repository is one of the slowest operations that this tool can do, particularly for larger repositories. This is because it has to do a `git clone --mirror` for each repository, in order to preserve all files and metadata. 

When running the backup with `--all`, if you run it from an interactive terminal, you will be presented with a progress bar to show you how many of your repositories have been backed up so far. When this is used to backup many repositories (the largest number tested so far has been 40 at once), it can easily take 10 to 20+ minutes.

If you want to include your `fork_with_workaround` repositories in the backup, you must specify the `--with-fork-workaround` flag. This is not enabled by default since these repositories are handled differently than normal repositories.


#### Local backup
<<<<<<< HEAD
Ensure you have enough space on your local filesystem to house all of your backups since these can be surprisingly large. For example, a `git clone --mirror` of [ClickHouse](https://github.com/ClickHouse/ClickHouse) is around 1.8GB on its own. You must have read-write access to this folder; if you do not, any backup operation will fail.
=======
Ensure you have enough space on your local filesystem to house all of your backups since these can be surprisingly large. For example, a `git clone --mirror` of [ClickHouse](https://github.com/ClickHouse/ClickHouse) is around 1.8GB on its own. You must have read write access to this folder; if you do not, any backup operation will fail.
>>>>>>> dcbecb25

You can also optionally enable a repository blacklist, if there are repositories you do not wish to be included in a particular backup. This can be enabled by adding 
```toml
[misc]
backup_blacklist = ["https://github.com/my-org/repository"]
```
to your configuration file.  

To then enable your blacklist, pass `--blacklist` to any backup operation. This option can be useful when you have very large repositories that you don't need to backup every time, but may wish to sometimes backup since you can remove the `--blacklist` flag to then update everything. 

Importantly, the path you pick here must either be a folder or not exist. If it does not exist, it will be created automatically. 
```bash
$ git_sync backup create -r https://github.com/my-org/my-repo --path /path/to/backup/folder 
$ git_sync backup create --all -p /path/to/backup/folder --slack
# Backing up every single repository listed in the configuration file
$ git_sync backup create --repository-type all -p /path/to/backup/folder --slack
```

When using --repository-type all, any repositories listed in more than one place or group will only be backed up once.

#### S3 backup
Back ups can also be automatically uploaded to S3. This requires that you have the `aws` feature enabled at build time, and that you have configured your AWS credentials correctly. The bucket you are uploading to must already exist, and you must have write access to it. You may also need to set the name of your AWS profile in the terminal before starting the process.

You will still need to have enough hard drive space to store your backups. They will be compressed before uploading directly into your specified bucket. Uploading everything to AWS will make the entire backup process take longer.

To do so, you need to use both the `--destination s3` and `--bucket <bucket_name>` flags when uploading to S3. If you only set one of the two, you will get an error before the process starts.

```bash
$ aws sso login --profile my_aws_profile_name
$ export AWS_PROFILE=my_aws_profile_name

$ git_sync backup create -r https://github.com/my-org/my-repo --path /path/to/backup/folder --destination s3 --bucket my-bucket-name
$ git_sync backup create --repository-type all -p /path/to/backup/folder --destination s3 --bucket my-bucket-name --slack --all
```

This is an example of when using `--repository-type all` along with `--all` target is useful behaviour.

You can also use a long lasting IAM secret key and access key. This can be done by adding two variables to your environment:
```bash
export AWS_ACCESS_KEY_ID="your access key id"
export AWS_SECRET_ACCESS_KEY="your secret access key"
```

You may also need to have `export AWS_REGION=ca-central-1` (or your region) set in the environment as well.

### Managing branches
You can create and delete branches for a single repository or for all configured repositories. This is useful when you have a set of common branches across all of your repositories. You can also change text to change the version of software used. This is primarily useful after creating a branch based off some older tag/branch version where you want to match it to your new version, but can be used to make any simple change (no regexes) across any repositories.

```bash
# Create a new branch from an existing branch
$ git_sync branch create --all --new-branch rel/ODP-3.3.6.2-101 --base-branch ODP-3.3.6.2-1
# Or, create a branch from an existing tag
$ git_sync branch create --all --new-branch rel/ODP-3.3.6.2-101 --base-tag ODP-3.3.6.2-1-tag
# Optionally update the ODP version for the new branch you've created
$ git_sync branch modify --all --branch rel/ODP-3.3.6.2-101 --old 3.3.6.2-1 --new 3.3.6.2-101
# Or update actions/upload-artifact@v3 to actions/upload-artifact@v4 for a repository
$ git_sync branch modify -r https://github.com/acceldata-io/nifi --not-version --branch my_branch --old actions/upload-artifact@v3 --new actions/upload-artifact@v4
# Delete a branch
$ git_sync branch delete --all --branch my_branch_name
```


At the moment, running `branch delete` will immediately delete the branch without any confirmation. A future feature planned is a configurable delete queue that will create a 'cooling off' period before actually deleting the branch in order to avoid deleting branches permanently by accident. Support for this will come along with any SQL features since that will allow for persistent storage.

Notes for the `branch modify` command:
  - odp-bigtop has a specific workaround involving version numbers, file names, and build numbers. If you do not want this behaviour (ie you are modifying something other than a version number), you can specify the `--not-version` flag to disable this behaviour.
  - The `--not-version` flag also changes the automated commit message to be more generic for any `branch modify` subcommand
  - `--message <custom message>` can be used to specify whatever commit message you would like. Without this, a message prefixed with [Automated] will be used.

### Managing tags
Managing tags is very similar to managing branches. You can create and delete lightweight tags for a single repository or for all configured repositories. If you want to create an annotated tag, you must use git directly and create it yourself.

```shell
$ git_sync tag create --tag my_tag_name --branch the_branch_the_tag_points_to -r https://github.com/my-org/my-repo
$ git_sync tag delete -t my_tag_name --all
```

Just like with branches, running `delete` will immediately delete the tag. Support for a delete queue for a 'cooling off' period will come in the future.

If you just want to see the difference between a repository and its parent, you can also run `git_sync tag compare -r https://github.com/my-org/my-repo`. This will not make any modifications to any repositories.

In future, a 'cooling off' period will be added for tag deletions.

### Creating releases
Using this, you can create releases for a specific repository or all of them at one time. This requires knowing the previous release's name and the current release's name. Release notes will be automatically generated based on the difference between these two commits. Using the `--all` flag requires that all configured repositories have the same release tags present. Make sure that a release for this tag does not already exist, otherwise the command will fail.

```shell
$ git_sync release create --current-release v1.0.1 --previous-release v0.99.6 --all
```

You can also optionally specify the release name by setting the `--release-name <RELEASE NAME>` flag. If you don't specify it, it will use the name of the `--current-release` tag.
### Creating and merging pull requests
You can create and merge pull requests using the `pr open` command. There are many optional flags that can be used to customize the pull request, and if you would like to see all of them, run `git_sync pr open --help`. 

Not all branches can be merged automatically. If there are any merge conflicts, you will need to resolve them manually. The pull request will still be created even if it can't be merged automatically.

You can specify the most recent commit in your feature branch with the `--sha` flag. If you don't specify this, the SHA for the HEAD commit will be determined automatically since this information is required by the Github API.

Automatic merging requires specifying the `--merge` option. If you leave it out, there will be no attempt to merge the pull request automatically. Optionally, you can specify `--delete` when `--merge` is specified to automatically delete the branch after a successful merge. If the merge fails, the branch will not be deleted.

```shell
$ git_sync pr open -r https://github.com/my-org/my-repo --base main --head my_feature_branch --merge
$ git_sync pr open --all --base MY_MAIN_BRANCH --head my_feature_branch --merge
```

### Check repositories
This tool supports a few sanity checks for repositories. This includes checking the main license of the repository, checking for the status of branch protection rules, and checking for the presence of stale branches.

When running `git_sync repo check`, you must specify at least of of `--license`, `--protected`, or `--old-branches`. Specifying `--protected` requires that you also specify `--branch` since this is a branch specific check.

`--old-branches` has two optional flags that can be used to customize its behaviour:
1. `--days-ago`, which allows you to configure how old a branch must be before it is considered stale. The default is 30 days.
2. `--branch-filter` is a regex that you can use to filter which branches will be displayed. 

At the moment, little attention has been paid to checking for protection rules. This will be improved in the future.

The `blacklist` option in the `git-manage.toml` file is useful here. Any branch that you have specified in that list will be ignored when reporting stale branches. This is useful for long living branches that are intentionally not deleted.

```bash
$ git_sync repo check --repository https://github.com/my-org/my-repo --license --old-branches
$ git_sync repo check --all --license --protected --branch my_branch --old-branches --days-ago 90 --branch-filter ^HADOOP
```

If you want to create a csv file for visually checking all of your branches stale repositories, you can run the above like this:
```bash
$ git_sync repo check --repository-type all --all --license --old-branches --days-ago 90 > output.csv
# Or turn it into a nice table with the `column` command
$ $ git_sync repo check --repository-type all --all --license --old-branches --days-ago 90 > column -s, -t
```

It will detect you are not running in an interactive terminal and will create a header, then output information in a comma separated format.
## Additional notes
- You will need a Github Token with both the 'repo' scope and the 'workflow' scope enabled, if using a classic token. Without these, syncing repositories may not work correctly.

- In **almost** every case, if you are trying to sync tags with an upstream repository, you will need to sync your fork before syncing the tags. If you don't, the references that the new tags point to may not yet exist in your fork which will cause your tag syncing to fail.

- There is a limit to the number of API requests you can make to Github in an hour. This limit is generally 5000 requests for the REST API, and around 5000 tokens for the GraphQL API. If you pass `--verbose` to your command, you will get the number of remaining requests you can make and when that limit will reset. Certain commands use REST API calls, while others use the GraphQL API which helps limit the impact of this limit.

## Getting help
All commands and subcommand have a `--help` flag that will give you information about the various flags, including valid options for each flag.

The API documentation can be generated locally by running `cargo doc --no-deps --open`.


## Compatibility
This has been verified to run on both Redhat 7 and MacOS 15 meaning that it likely works on just about any Unix Operating System. It will likely not work on Windows since this tool expects a Unix environment, and has not been tested on Windows. No issues involving Windows will be addressed at this time.

## Generating man pages and shell completion
To generate new versions of the man pages, you can run `git_sync generate --kind man`.

To generate shell completion for bash, fish, or zsh, you can run `git_sync generate --kind [shell_type]` and then copy the output file them into your shell's completions directory.

For zsh, this is usually `/usr/local/share/zsh/site-functions/`, but if you're on MacOS and using homebrew, it may be `/opt/homebrew/share/zsh/site-functions/`
For bash, this is usually `/usr/share/bash-completion/completions/`
For fish, this is usually `~/.config/fish/completions` or `/etc/fish/completions`

For zsh, you will likely need to run `compinit -u` for your completions to be recognized.

The `generate` command will not show up during general usage, but it can always be run by specifying it directly.

Additional flags can be seen by running `git_sync generate --help`. This applies to the top level command as well as all subcommands.<|MERGE_RESOLUTION|>--- conflicted
+++ resolved
@@ -228,11 +228,8 @@
 
 
 #### Local backup
-<<<<<<< HEAD
-Ensure you have enough space on your local filesystem to house all of your backups since these can be surprisingly large. For example, a `git clone --mirror` of [ClickHouse](https://github.com/ClickHouse/ClickHouse) is around 1.8GB on its own. You must have read-write access to this folder; if you do not, any backup operation will fail.
-=======
 Ensure you have enough space on your local filesystem to house all of your backups since these can be surprisingly large. For example, a `git clone --mirror` of [ClickHouse](https://github.com/ClickHouse/ClickHouse) is around 1.8GB on its own. You must have read write access to this folder; if you do not, any backup operation will fail.
->>>>>>> dcbecb25
+
 
 You can also optionally enable a repository blacklist, if there are repositories you do not wish to be included in a particular backup. This can be enabled by adding 
 ```toml
